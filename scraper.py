--- conflicted
+++ resolved
@@ -1,1036 +1,1010 @@
-<<<<<<< HEAD
-import os
-import re
-import time
-import hashlib
-from urllib.parse import urlparse, urljoin, urldefrag, parse_qs, urlunparse
-from bs4 import BeautifulSoup, Comment
-import configparser
-from collections import defaultdict, Counter
-
-import logging
-
-# Configure once, very early (top of launch.py)
-fmt = "%(asctime)s - %(name)s - %(levelname)s - %(message)s"
-
-ch = logging.StreamHandler()
-ch.setLevel(logging.INFO)
-
-fh = logging.FileHandler("scraper.log", encoding="utf-8")
-fh.setLevel(logging.DEBUG)
-
-logging.basicConfig(level=logging.DEBUG, format=fmt, handlers=[ch, fh], force=True)
-
-
-# Global tracking for crawler trap detection and politeness
-crawled_urls = []
-url_patterns = defaultdict(int)  # Track URL patterns
-query_params = defaultdict(int)  # Track query parameters
-path_depth = defaultdict(int)    # Track path depths
-session_tracker = defaultdict(set)  # Track session-like parameters
-domain_last_crawl = defaultdict(float)  # Track last crawl time per domain
-page_content_hashes = defaultdict(int)  # Track content similarity
-url_visit_count = defaultdict(int)  # Track URL visit frequency
-=======
-"""
-Web Crawler Scraper
-Main scraper module with comprehensive trap detection and report generation
-"""
-
-import re
-import json
-from urllib.parse import urlparse, urljoin, urldefrag, parse_qs
-from bs4 import BeautifulSoup
-import configparser
-from collections import defaultdict, Counter
-
-# ============================================================================
-# GLOBAL STATE FOR REPORT TRACKING
-# ============================================================================
-
-unique_urls = set()  # Unique URLs crawled
-url_to_word_count = {}  # Word count per URL
-all_words = []  # All words from all pages for frequency analysis
-longest_page_url = ""
-longest_page_count = 0
-subdomain_urls = defaultdict(set)  # Store unique URLs per subdomain
-
-# Similarity detection tracking
-url_to_word_vector = {}  # Store word vectors (TF-IDF) per URL
-document_frequencies = defaultdict(int)  # Track how many docs contain each word
-total_documents = 0
-exact_content_hashes = set()  # Store exact content hashes for duplicate detection
-
-# Stopwords for filtering
-STOPWORDS = {
-    'the', 'be', 'to', 'of', 'and', 'a', 'in', 'that', 'have', 'i',
-    'it', 'for', 'not', 'on', 'with', 'he', 'as', 'you', 'do', 'at',
-    'this', 'but', 'his', 'by', 'from', 'they', 'we', 'say', 'her', 'she',
-    'or', 'an', 'will', 'my', 'one', 'all', 'would', 'there', 'their',
-    'what', 'so', 'up', 'out', 'if', 'about', 'who', 'get', 'which', 'go',
-    'me', 'when', 'make', 'can', 'like', 'time', 'no', 'just', 'him', 'know',
-    'take', 'people', 'into', 'year', 'your', 'good', 'some', 'could', 'them',
-    'see', 'other', 'than', 'then', 'now', 'look', 'only', 'come', 'its', 'over',
-    'think', 'also', 'back', 'after', 'use', 'two', 'how', 'our', 'work', 'first',
-    'well', 'way', 'even', 'new', 'want', 'because', 'any', 'these', 'give', 'day',
-    'most', 'us', 'are', 'had', 'been', 'were', 'being', 'have', 'has', 'had'
-}
-
-# ============================================================================
-# CONFIGURATION FUNCTIONS
-# ============================================================================
->>>>>>> 198b253d
-
-stop_words = set()   # Used for finding most frequent words
-word_counter = Counter()    # Tracks word frequency across all pages
-
-LONGEST_PAGE = {"url": None, "count": 0}   #Track the longest page in terms of the number of words
-SEEN = set() ##global set for already seen url
-
-def get_allowed_domains():
-    """
-    Load allowed domains from config.ini file
-    """
-    config = configparser.ConfigParser()
-    config.read('config.ini')
-    
-    # Get seed URLs from config
-    seed_urls = config["CRAWLER"]["SEEDURL"].split(",")
-    
-    # Extract base domains from seed URLs (remove www. prefix for subdomain matching)
-    allowed_domains = []
-    for url in seed_urls:
-        url = url.strip()
-        if url:
-            parsed = urlparse(url)
-            domain = parsed.netloc.lower()
-            if domain:
-                # Remove www. prefix to allow subdomain matching
-                if domain.startswith('www.'):
-                    domain = domain[4:]  # Remove 'www.'
-                if domain and domain not in allowed_domains:
-                    allowed_domains.append(domain)
-    
-    return allowed_domains
-
-# ============================================================================
-# TRAP DETECTION FUNCTIONS
-# ============================================================================
-
-def is_infinite_trap(url):
-    """
-    Detect infinite traps (URLs that lead to infinite loops)
-    """
-    try:
-        parsed = urlparse(url)
-        
-        # Check for session IDs and dynamic parameters that change
-        query_params_list = parse_qs(parsed.query)
-        for param, values in query_params_list.items():
-            param_lower = param.lower()
-            # Session-like parameters
-            if any(session_word in param_lower for session_word in 
-                   ['session', 'sid', 'jsessionid', 'phpsessid', 'aspsessionid']):
-                return True
-            
-            # Dynamic content parameters
-            if any(dynamic_word in param_lower for dynamic_word in 
-                   ['timestamp', 'time', 'random', 'cache', 'nocache', 'refresh']):
-                return True
-        
-        # Check for excessive query parameters (potential trap)
-        if len(query_params_list) > 5:
-            return True
-        
-        # Check for URL patterns that might be traps
-        path = parsed.path.lower()
-        
-        # Calendar/date-based traps
-        if re.search(r'/(\d{4})/(\d{1,2})/(\d{1,2})', path):
-            return True
-        if re.search(r'/(/day/\d{4})/(\d{1,2})/(\d{1,2})', path):
-            return True
-        # Pagination traps (excessive page numbers)
-        if re.search(r'/page/\d{3,}', path):
-            return True
-        
-        # Search result traps
-        if '/search' in path and len(query_params_list) > 3:
-            return True
-        
-        # Check for excessive path depth
-        path_parts = [p for p in path.split('/') if p]
-        if len(path_parts) > 6:  # Too deep
-            return True
-        
-        # Check for suspicious file extensions in path
-        suspicious_extensions = ['.php', '.asp', '.jsp', '.cgi']
-        if any(path.endswith(ext) for ext in suspicious_extensions):
-            return True
-        
-        # Check for URL shorteners or redirects
-        redirect_domains = ['bit.ly', 'tinyurl.com', 'goo.gl', 't.co', 'ow.ly']
-        if parsed.netloc.lower() in redirect_domains:
-            return True
-        
-        # Check for admin/private areas
-        private_paths = ['/admin', '/private', '/internal', '/secure', '/login', '/logout']
-        if any(private_path in path for private_path in private_paths):
-            return True
-        
-        return False
-        
-    except Exception as e:
-        print(f"Error checking infinite trap for {url}: {e}")
-        return False
-
-# ============================================================================
-# CONTENT QUALITY DETECTION FUNCTIONS
-# ============================================================================
-
-def is_dead_url(resp):
-    """
-    Detect dead URLs that return 200 but no useful data
-    """
-    try:
-        if resp.status != 200:
-            return True
-        
-        if not resp.raw_response or not resp.raw_response.content:
-            return True
-        
-        content = resp.raw_response.content
-        
-        # Check for very small content
-        if len(content) < 100:  # Less than 100 bytes
-            return True
-        
-        # Check for error pages that return 200
-        content_str = content.decode('utf-8', errors='ignore').lower()
-        error_indicators = [
-            'page not found', '404', 'not found', 'error', 'oops',
-            'something went wrong', 'access denied', 'forbidden'
-        ]
-        
-        if any(indicator in content_str for indicator in error_indicators):
-            return True
-        
-        return False
-        
-    except Exception as e:
-        print(f"Error checking dead URL: {e}")
-        return True
-
-def is_large_file_with_low_value(url, content):
-    """
-    Detect very large files with low information value
-    """
-    try:
-        if not content:
-            return False
-        
-        content_size = len(content)
-        
-        # Check file size (larger than 1MB)
-        if content_size > 1024 * 1024:  # 1MB
-            # Check if it's a binary file or has low text content
-            try:
-                content_str = content.decode('utf-8', errors='ignore')
-                text_ratio = len(content_str) / content_size
-                
-                # If less than 10% is readable text, it's likely a binary file
-                if text_ratio < 0.1:
-                    return True
-                    
-            except:
-                return True
-        
-        # Check for very large HTML files (more than 500KB)
-        if content_size > 500 * 1024:  # 500KB
-            soup = BeautifulSoup(content, "html.parser")
-            text_content = soup.get_text()
-            
-            # If text content is less than 20% of total size, low value
-            if len(text_content) / content_size < 0.2:
-                return True
-        
-        return False
-        
-    except Exception as e:
-        print(f"Error checking large file for {url}: {e}")
-        return False
-
-def has_high_textual_content(content):
-    """
-    Check if page has high textual information content
-    Combines low info detection and high quality checks
-    """
-    try:
-        if not content:
-            return False
-        
-        soup = BeautifulSoup(content, "html.parser")
-        
-        # Remove non-content elements
-        for script in soup(["script", "style", "nav", "header", "footer"]):
-            script.decompose()
-        
-        # Get text content
-        text_content = soup.get_text()
-        
-        # Check for minimum text content (< 200 chars is low info)
-        if len(text_content.strip()) < 200:
-            return False
-        
-        # Simple word count check (words of 3+ characters)
-        words = re.findall(r'\b[a-zA-Z]{3,}\b', text_content.lower())
-        if len(words) < 100:  # Need at least 100 words
-            return False
-        
-        # Look for content-rich elements
-        content_elements = soup.find_all(['article', 'main', 'div', 'section', 'p'])
-        if len(content_elements) < 3:  # Need at least some structure
-            return False
-        
-        return True
-        
-    except Exception as e:
-        print(f"Error checking textual content: {e}")
-        return False
-
-# ============================================================================
-# TEXT PROCESSING FUNCTIONS
-# ============================================================================
-
-def extract_words_from_text(text):
-    """
-    Extract words from text, filtering stopwords
-    """
-    words = re.findall(r'\b[a-zA-Z]{3,}\b', text.lower())
-    return [w for w in words if w not in STOPWORDS]
-
-# ============================================================================
-# SIMILARITY DETECTION FUNCTIONS (FROM SCRATCH - NO LIBRARIES)
-# ============================================================================
-
-def cosine_similarity(vec1, vec2):
-    """
-    Compute cosine similarity between two vectors
-    cosine = (A · B) / (||A|| * ||B||)
-    
-    Implemented from scratch without any libraries (pure Python math)
-    """
-    # Get dot product (A · B)
-    dot_product = 0.0
-    for word in vec1:
-        if word in vec2:
-            dot_product += vec1[word] * vec2[word]
-    
-    # Compute magnitudes ||A|| and ||B||
-    magnitude1 = sum(val ** 2 for val in vec1.values()) ** 0.5
-    magnitude2 = sum(val ** 2 for val in vec2.values()) ** 0.5
-    
-    # Avoid division by zero
-    if magnitude1 == 0 or magnitude2 == 0:
-        return 0.0
-    
-    # Cosine similarity
-    return dot_product / (magnitude1 * magnitude2)
-
-def check_exact_similarity(content):
-    """
-    Check for exact duplicate content using hash
-    
-    Methodology:
-    1. Extract text content from HTML
-    2. Remove HTML markup, scripts, styles, navigation
-    3. Create hash of the cleaned text
-    4. Compare with previously seen hashes
-    
-    Returns True if exact duplicate found
-    """
-    global exact_content_hashes
-    
-    try:
-        soup = BeautifulSoup(content, "html.parser")
-        
-        # Remove all non-content elements
-        for script in soup(["script", "style", "nav", "header", "footer", "iframe", "noscript"]):
-            script.decompose()
-        
-        # Get clean text content
-        text_content = soup.get_text().strip().lower()
-        
-        # Create hash of the text
-        content_hash = hash(text_content)
-        
-        # Check if we've seen this exact content before
-        if content_hash in exact_content_hashes:
-            return True
-        
-        # Add to seen hashes
-        exact_content_hashes.add(content_hash)
-        
-        return False
-        
-    except Exception as e:
-        print(f"Error checking exact similarity: {e}")
-        return False
-
-def compute_tf(word_counts):
-    """
-    Compute Term Frequency (TF) vector from word counts
-    TF = count(word) / total_words
-    
-    This normalizes word counts by total words in document
-    """
-    total_words = sum(word_counts.values())
-    if total_words == 0:
-        return {}
-    return {word: count / total_words for word, count in word_counts.items()}
-
-def compute_idf(word, total_docs, doc_freq):
-    """
-    Compute Inverse Document Frequency (IDF)
-    IDF = log(total_documents / document_frequency)
-    
-    Uses natural log for computational efficiency
-    """
-    import math
-    if doc_freq == 0:
-        return 0.0
-    # Standard IDF formula: log(N / df)
-    idf_ratio = total_docs / doc_freq
-    # Use log base e for computation
-    return math.log(idf_ratio)
-
-def compute_tfidf_vector(word_counts):
-    """
-    Compute TF-IDF vector for a document
-    TF-IDF = TF * IDF
-    
-    Combines Term Frequency with Inverse Document Frequency
-    to weight important words higher
-    """
-    global total_documents, document_frequencies
-    
-    # Compute TF first
-    tf_vector = compute_tf(word_counts)
-    tfidf_vector = {}
-    
-    for word, tf_value in tf_vector.items():
-        # Get IDF for this word based on how many documents contain it
-        doc_freq = document_frequencies.get(word, 0)
-        idf_value = compute_idf(word, total_documents, doc_freq) if doc_freq > 0 else 0.0
-        
-        # TF-IDF = TF * IDF
-        tfidf_vector[word] = tf_value * idf_value
-    
-    return tfidf_vector
-
-def check_near_similarity(url, word_counts):
-    """
-    Check for near-duplicate pages using TF-IDF and cosine similarity
-    
-    Methodology:
-    1. Compute TF-IDF vector for current document
-    2. Compare with all previous documents using cosine similarity
-    3. If similarity > 90%, mark as near-duplicate
-    
-    Returns True if this page is similar (>90% cosine similarity) to any previously crawled page
-    """
-    global url_to_word_vector, total_documents, document_frequencies
-    
-    try:
-        # Compute TF-IDF vector for THIS document BEFORE updating frequencies
-        tfidf_vector = compute_tfidf_vector(word_counts)
-        
-        # Check cosine similarity with all previous documents
-        for existing_url, existing_vector in url_to_word_vector.items():
-            if existing_url == url:  # Skip itself
-                continue
-            
-            # Compute cosine similarity between vectors
-            similarity = cosine_similarity(tfidf_vector, existing_vector)
-            
-            # If similarity > 90%, consider it a near-duplicate
-            if similarity > 0.90:
-                print(f" Near-duplicate detected (similarity: {similarity:.2%}): {url}")
-                return True
-        
-        # If not a duplicate, add this document to tracking
-        # Update document frequencies for future comparisons
-        unique_words = set(word_counts.keys())
-        for word in unique_words:
-            document_frequencies[word] += 1
-        total_documents += 1
-        
-        # Store the TF-IDF vector for future comparisons
-        url_to_word_vector[url] = tfidf_vector
-        
-        return False
-        
-    except Exception as e:
-        print(f"Error checking near similarity: {e}")
-        return False
-
-# ============================================================================
-# REPORT FUNCTIONS
-# ============================================================================
-
-def update_report(url, content):
-    """
-    Update report tracking with new URL and content
-    """
-    global unique_urls, url_to_word_count, longest_page_url, longest_page_count, subdomain_urls, all_words
-    
-    # Add to unique URLs
-    unique_urls.add(url)
-    
-    # Extract and count words
-    try:
-        soup = BeautifulSoup(content, "html.parser")
-        for script in soup(["script", "style", "nav", "header", "footer"]):
-            script.decompose()
-        text_content = soup.get_text()
-        words = extract_words_from_text(text_content)
-        word_count = len(words)
-        
-        # Track word count
-        url_to_word_count[url] = word_count
-        
-        # Update longest page
-        if word_count > longest_page_count:
-            longest_page_url = url
-            longest_page_count = word_count
-        
-        # Add words to global list (for frequency analysis)
-        all_words.extend(words)
-        
-        # Track subdomain - add this URL to subdomain's set
-        parsed = urlparse(url)
-        subdomain = parsed.netloc.lower()
-        subdomain_urls[subdomain].add(url)
-        
-    except Exception:
-        pass  # Silently fail if extraction fails
-    
-    # Save report periodically (every 50 URLs)
-    if len(unique_urls) % 50 == 0:
-        save_report_json()
-
-def has_similar_content(url, content):
-    """
-    Check if page has similar content to already crawled pages
-    Uses both exact and near-similarity detection
-    
-    Returns True if page should be rejected due to similarity
-    """
-    global url_to_word_vector, document_frequencies, total_documents
-    
-    try:
-        # First check for EXACT duplicates using hash
-        if check_exact_similarity(content):
-            print(f" Exact duplicate detected (hash): {url}")
-            return True
-        
-        # Then check for NEAR-duplicates using TF-IDF + cosine similarity
-        soup = BeautifulSoup(content, "html.parser")
-        for script in soup(["script", "style", "nav", "header", "footer"]):
-            script.decompose()
-        text_content = soup.get_text()
-        words = extract_words_from_text(text_content)
-        
-        # Create word count dictionary for TF-IDF
-        word_counts = Counter(words)
-        
-        # Check near similarity using TF-IDF + cosine similarity
-        if check_near_similarity(url, word_counts):
-            print(f" Near-duplicate detected (TF-IDF + cosine): {url}")
-            return True
-        
-        return False
-        
-    except Exception as e:
-        print(f"Error checking similar content: {e}")
-        return False
-
-def save_report_json(filename="crawl_report.json"):
-    """
-    Save current report data to JSON file
-    """
-    global unique_urls, url_to_word_count, longest_page_url, longest_page_count, subdomain_urls, all_words
-    
-    # Get top 50 most common words
-    word_freq = Counter(all_words)
-    top_50_words = [(word, count) for word, count in word_freq.most_common(50)]
-    
-    # Get subdomains in alphabetical order with counts
-    subdomain_list = [(subdomain, len(urls)) for subdomain, urls in sorted(subdomain_urls.items())]
-    
-    report = {
-        "unique_pages_count": len(unique_urls),
-        "longest_page": {
-            "url": longest_page_url,
-            "word_count": longest_page_count
-        },
-        "top_50_words": top_50_words,
-        "subdomains": subdomain_list
-    }
-    
-    try:
-        with open(filename, 'w') as f:
-            json.dump(report, f, indent=2)
-    except Exception as e:
-        print(f"Error saving report: {e}")
-
-# ============================================================================
-# MAIN SCRAPER FUNCTIONS
-# ============================================================================
-
-def scraper(url, resp):
-    """
-    Main scraper function with comprehensive trap detection and content analysis
-    """
-    try:
-        # Check if response is valid
-        if resp.status != 200:
-            return []
-        
-        # Check for dead URLs
-        if is_dead_url(resp):
-            print(f" Dead URL detected: {url}")
-            return []
-        
-        # Get content for analysis
-        content = resp.raw_response.content if resp.raw_response else None
-        
-        # Check for large files with low value
-        if is_large_file_with_low_value(url, content):
-            print(f" Large file with low value detected: {url}")
-            return []
-        
-        # Check for high textual content (only crawl pages with good content)
-        if not has_high_textual_content(content):
-            print(f" Low textual content detected: {url}")
-            return []
-        
-        # Check for similar content (exact and near-duplicates using TF-IDF + cosine similarity)
-        if has_similar_content(url, content):
-            return []
-<<<<<<< HEAD
-        # Track URL pattern for trap detection
-        track_url_pattern(url)
-=======
-        
-        # Update report tracking with this URL
-        update_report(url, content)
->>>>>>> 198b253d
-        
-        # Tracks frequency of words 
-        count_page_words_frequency(resp)
-
-        # Extract links from the page
-        links = extract_next_links(url, resp)
-        valid_links = []
-        
-        for link in links:
-            # Check if URL is valid (domain, file extensions, etc.)
-            if not is_valid(link):
-                continue
-            
-            # Check for infinite traps
-            if is_infinite_trap(link):
-                continue
-            
-            valid_links.append(link)
-        
-        return valid_links
-        
-    except Exception as e:
-        print(f" Error in scraper for {url}: {e}")
-        return []
-
-def load_stopwords(filename="stopwords.txt"):
-    """
-    Load stopwords from stored file
-    Used for : 50 most common words
-    """
-    stopwords = set()
-    try:
-        with open(filename, "r", encoding="utf-8") as f:
-            for line in f:
-                word = line.strip().lower()
-                if word:
-                    stopwords.add(word)
-    except FileNotFoundError:
-        print(f"Warning: stopwords file '{filename}' not found.")
-    return stopwords
-
-def visible_text_from_soup(soup: BeautifulSoup) -> str:
-    
-    # Drop non-content tags
-    # Remove JS/CSS/inert markup, Cuts menus/footers
-    for t in soup(["script","style","noscript","template","svg","canvas", "nav", "header", "footer"]):
-        t.decompose()
-
-    # drop comments
-    for c in soup.find_all(string=lambda s: isinstance(s, Comment)):
-        c.extract()
-
-    # drop hidden elements (non-visible)
-    for el in soup.select('[hidden], [aria-hidden="true"], [style*="display:none"], [style*="visibility:hidden"]'):
-        el.decompose()
-
-    # Get visible text
-    text = soup.get_text(" ", strip=True)
-    text = text.lower()
-    return text
-
-def count_words(text: str) -> int:
-    stop_words = load_stopwords()
-    words = re.findall(r"[A-Za-z0-9]+", text)
-    # goes through found words and if not a stop word adds it to global counter with +1 to its frequency
-    for word in words:
-        if word not in stop_words:
-            word_counter[word] += 1
-    return len(words)
-
-def update_longest(url: str, count: int) -> None:
-    if count > LONGEST_PAGE["count"]:
-        LONGEST_PAGE["url"] = url
-        LONGEST_PAGE["count"] = count
-        logging.info(f"longest page: {url}") 
-        logging.info(f"longest count:  {count}")
-
-def extract_next_links(url, resp):
-    # Implementation required.
-    # url: the URL that was used to get the page
-    # resp.url: the actual url of the page
-    # resp.status: the status code returned by the server. 200 is OK, you got the page. Other numbers mean that there was some kind of problem.
-    # resp.error: when status is not 200, you can check the error here, if needed.
-    # resp.raw_response: this is where the page actually is. More specifically, the raw_response has two parts:
-    #         resp.raw_response.url: the url, again
-    #         resp.raw_response.content: the content of the page!
-    # Return a list with the hyperlinks (as strings) scrapped from resp.raw_response.content
-    links = []
-    save_top_words_to_file("top_words.txt", 50)
-
-    # Check if response is valid
-    if resp.status != 200 or resp.raw_response is None or resp.raw_response.content is None:
-        return links
-    
-    try:
-        # Parse HTML content
-        soup = BeautifulSoup(resp.raw_response.content, "html.parser")
-        
-        # count word for the page
-        visible_text = visible_text_from_soup(soup)
-        word_count = count_words(visible_text)
-        update_longest(url, word_count)
-
-        # Find all anchor tags with href attributes
-        for a in soup.find_all("a", href=True):
-            href = a.get("href")
-            
-            # Skip non-web links
-            if href.startswith(("mailto:", "javascript:", "tel:")):
-                continue
-            
-            # Convert relative URLs to absolute URLs
-            abs_url = urljoin(resp.url, href)
-            
-            # Remove fragment part (everything after #)
-            abs_url, _ = urldefrag(abs_url)
-            
-            links.append(abs_url)
-            
-    except Exception as e:
-        print(f"Error extracting links from {url}: {e}")
-        return links
-    
-    # Remove duplicates while preserving order
-    return list(dict.fromkeys(links))
-
-# ALLOWED_DOMAIN = ("ics.uci.edu", "cs.uci.edu", "informatics.uci.edu", "stat.uci.edu")
-
-# def domain_range(host: str) -> bool:
-#     if not host:
-#         return False
-#     host = host.lower().rstrip(".")
-    
-#     for d in ALLOWED_DOMAIN:
-#         #if any domain or subdomain match return true
-#         if host == d or host.endswith("." + d):
-#             return True
-#     return False
-
-def canonicalize_trailing_slash(u: str) -> str:
-    p = urlparse(u)
-    path = p.path or "/"
-    if path != "/" and path.endswith("/"):
-        #remove the trailing slash
-        path = path[:-1]
-    p = p._replace(path=path)
-    return urlunparse(p)
-
-def is_valid(url):
-    # Decide whether to crawl this url or not. 
-    # If you decide to crawl it, return True; otherwise return False.
-    # There are already some conditions that return False.
-    
-    #Canonicalize the url by removing the trailing slash
-    # to make links https://ics.uci.edu/accessibility-statement/
-    # and https://ics.uci.edu/accessibility-statement become the same link
-    url = canonicalize_trailing_slash(url)
-    
-    try:
-        parsed = urlparse(url)
-        if parsed.scheme not in set(["http", "https"]):
-            return False
-        
-        # Check if URL is within allowed domains from config.ini
-        allowed_domains = get_allowed_domains()
-        
-        domain = parsed.netloc.lower()
-        if not any(domain.endswith(d) for d in allowed_domains):
-            return False
-        
-        # Check for unwanted file extensions
-        path = parsed.path.lower()
-        if re.match(
-            r".*\.(css|js|bmp|gif|jpe?g|ico"
-            + r"|png|tiff?|mid|mp2|mp3|mp4"
-            + r"|wav|avi|mov|mpeg|mpg|ram|m4v|mkv|ogg|ogv|pdf"
-            + r"|ps|eps|tex|ppt|pptx|doc|docx|xls|xlsx|names"
-            + r"|data|dat|exe|bz2|tar|msi|bin|7z|psd|dmg|iso"
-            + r"|epub|dll|cnf|tgz|sha1"
-            + r"|thmx|mso|arff|rtf|jar|csv"
-            + r"|docs"
-            + r"|rm|smil|wmv|swf|wma|zip|rar|gz)$", path):
-            return False
-        
-        # Check for unwanted paths
-        if any(s in path for s in ["/calendar", "/feed", "/tag/"]):
-            return False
-        
-        # Check for known crawler traps from community
-        if any(trap in path.lower() for trap in [
-            "/events/",  # isg.ics.uci.edu/events/*
-            "ical",      # Calendar traps
-            "tribe",     # Tribe-related traps
-            "/pix/"      # ~eppstein/pix (extensive photos)
-        ]):
-            return False
-        
-        # Check domain for known trap subdomains
-        if any(trap_domain in domain.lower() for trap_domain in [
-            "wics.ics",  # wics.ics subdomain
-            "ngs.ics",
-            "grape.ics"  # grape.ics subdomain
-        ]):
-            return False
-        
-        # Check for unwanted query parameters
-        query = parsed.query.lower()
-        if any(p in query for p in ["replytocom=", "format=amp", "ical=1"]):
-            return False
-        
-        if "/events/" in path and ("/day/" in path or "/month/" in path):
-            return False
-        # # exclude the url that end with "ical=1" which is calendar   
-        # if parsed.query.lower() == "ical=1":
-        #     return False
-        if url in SEEN:
-            return False
-        else:
-            SEEN.add(url)
-        logging.info(f"SEEN url: {url}")
-        return True
-
-    except (TypeError, ValueError) as e:
-        print(f"Error parsing URL {url}: {e}")
-        return False
-
-def get_all_crawled_urls():
-    """
-    Return a list of all URLs that have been crawled
-    """
-    return crawled_urls.copy()
-
-def print_crawled_urls():
-    """
-    Print all crawled URLs
-    """
-    print(f"\n ALL CRAWLED URLs ({len(crawled_urls)} total):")
-    print("="*60)
-    for i, url in enumerate(crawled_urls, 1):
-        print(f"{i:3d}. {url}")
-    print("="*60)
-
-def reset_crawled_urls():
-    """
-    Reset the list of crawled URLs
-    """
-    global crawled_urls
-    crawled_urls.clear()
-    print(" Crawled URLs list reset")
-
-def get_unique_crawled_urls():
-    """
-    Return unique crawled URLs (removes duplicates)
-    """
-    unique_urls = list(dict.fromkeys(crawled_urls))  # Preserves order
-    return unique_urls
-
-def print_unique_crawled_urls():
-    """
-    Print unique crawled URLs
-    """
-    unique_urls = get_unique_crawled_urls()
-    print(f"\n🔗 UNIQUE CRAWLED URLs ({len(unique_urls)} unique out of {len(crawled_urls)} total):")
-    print("="*60)
-    for i, url in enumerate(unique_urls, 1):
-        print(f"{i:3d}. {url}")
-    print("="*60)
-
-def save_all_urls_to_file(filename="all_crawled_urls.txt"):
-    """
-    Save all crawled URLs to a text file
-    """
-    try:
-        with open(filename, 'w', encoding='utf-8') as f:
-            f.write(f"ALL CRAWLED URLs ({len(crawled_urls)} total)\n")
-            f.write("="*60 + "\n")
-            for i, url in enumerate(crawled_urls, 1):
-                f.write(f"{i:3d}. {url}\n")
-            f.write("="*60 + "\n")
-        print(f" All crawled URLs saved to: {filename}")
-    except Exception as e:
-        print(f" Error saving all URLs to file: {e}")
-
-def save_unique_urls_to_file(filename="unique_crawled_urls.txt"):
-    """
-    Save unique crawled URLs to a text file
-    """
-    try:
-        unique_urls = get_unique_crawled_urls()
-        with open(filename, 'w', encoding='utf-8') as f:
-            f.write(f"UNIQUE CRAWLED URLs ({len(unique_urls)} unique out of {len(crawled_urls)} total)\n")
-            f.write("="*60 + "\n")
-            for i, url in enumerate(unique_urls, 1):
-                f.write(f"{i:3d}. {url}\n")
-            f.write("="*60 + "\n")
-        print(f" Unique crawled URLs saved to: {filename}")
-    except Exception as e:
-        print(f" Error saving unique URLs to file: {e}")
-
-def save_seen_url(filename = "unique_seen_url.txt"):
-    # total_count = None
-    # snapshot = sorted(SEEN, key=lambda u: (lambda p: (p.netloc, p.path, p.query))(urlsplit(u)))
-    # total = total_count if total_count is not None else len(snapshot)
-    with open(filename, 'w', encoding='utf-8') as f:
-        f.write(f"UNIQUE CRAWLED URLs ({len(SEEN)} unique out of {len(crawled_urls)} total)\n")
-        f.write("="*60 + "\n")
-        for i, url in enumerate(SEEN, 1):
-            f.write(f"{i:3d}. {url}\n")
-        f.write("="*60 + "\n")
-    print(f" Unique crawled URLs saved to: {filename}")
-
-def save_top_words_to_file(filename="top_words.txt", n=50):
-    """
-    Save the n most common words to text file.
-    """
-    try:
-        with open(filename, "w", encoding="utf-8") as f:
-            f.write(f"The longest page is {LONGEST_PAGE['url']}\n")
-            f.write(f"The longest page has {LONGEST_PAGE['count']} words\n")
-            f.write(f"Top {n} Most Common Words (excluding stopwords)\n")
-            f.write("=" * 50 + "\n")
-            for word, count in word_counter.most_common(n):
-                f.write(f"{word:<20} {count}\n")
-    except Exception as e:
-        print(f"Error saving top words: {e}")
-
-
-def save_crawl_results():
-    """
-    Save both all URLs and unique URLs to text files
-    """
-    print("\n Saving crawl results to files...")
-    save_all_urls_to_file()
-    save_unique_urls_to_file()
-    save_seen_url()
-    save_top_words_to_file("top_words.txt", 50)
-    print(" Crawl results saved successfully!")
-
-
-def reset_all_tracking():
-    """
-    Reset all tracking data for a fresh start
-    """
-    global crawled_urls, url_patterns, query_params, path_depth, session_tracker
-    global domain_last_crawl, page_content_hashes, url_visit_count
-    
-    crawled_urls.clear()
-    url_patterns.clear()
-    query_params.clear()
-    path_depth.clear()
-    session_tracker.clear()
-    domain_last_crawl.clear()
-    page_content_hashes.clear()
-    url_visit_count.clear()
-    
-    print(" All tracking data reset")
-
-def get_crawl_statistics():
-    """
-    Get comprehensive crawl statistics
-    """
-    unique_urls = get_unique_crawled_urls()
-    
-    stats = {
-        'total_urls': len(crawled_urls),
-        'unique_urls': len(unique_urls),
-        'duplicate_rate': (len(crawled_urls) - len(unique_urls)) / len(crawled_urls) if crawled_urls else 0,
-        'domains_crawled': len(set(urlparse(url).netloc for url in crawled_urls)),
-        'avg_path_depth': sum(path_depth.values()) / len(path_depth) if path_depth else 0,
-        'most_common_patterns': Counter(url_patterns).most_common(5),
-        'most_common_params': Counter(query_params).most_common(5),
-        'politeness_delay': get_politeness_delay()
-    }
-    
-    return stats
-
-def print_crawl_statistics():
-    """
-    Print comprehensive crawl statistics
-    """
-    stats = get_crawl_statistics()
-    
-    print("\n" + "="*70)
-    print(" COMPREHENSIVE CRAWL STATISTICS")
-    print("="*70)
-    
-    print(f" URL Statistics:")
-    print(f"   Total URLs crawled: {stats['total_urls']}")
-    print(f"   Unique URLs: {stats['unique_urls']}")
-    print(f"   Duplicate rate: {stats['duplicate_rate']:.2%}")
-    print(f"   Domains crawled: {stats['domains_crawled']}")
-    
-    print(f"\n Path Analysis:")
-    print(f"   Average path depth: {stats['avg_path_depth']:.1f}")
-    
-    print(f"\n Most Common URL Patterns:")
-    for pattern, count in stats['most_common_patterns']:
-        if count > 1:
-            print(f"   {pattern}: {count} occurrences")
-    
-    print(f"\n Most Common Query Parameters:")
-    for param, count in stats['most_common_params']:
-        print(f"   {param}: {count} occurrences")
-    
-    print(f"\n Politeness Settings:")
-    print(f"   Delay between requests: {stats['politeness_delay']}s")
-    
+"""
+Web Crawler Scraper
+Main scraper module with comprehensive trap detection and report generation
+"""
+
+import os
+import re
+import json
+from urllib.parse import urlparse, urljoin, urldefrag, parse_qs, urlunparse
+from bs4 import BeautifulSoup, Comment
+import configparser
+from collections import defaultdict, Counter
+
+import logging
+
+# Configure once, very early (top of launch.py)
+fmt = "%(asctime)s - %(name)s - %(levelname)s - %(message)s"
+
+ch = logging.StreamHandler()
+ch.setLevel(logging.INFO)
+
+fh = logging.FileHandler("scraper.log", encoding="utf-8")
+fh.setLevel(logging.DEBUG)
+
+logging.basicConfig(level=logging.DEBUG, format=fmt, handlers=[ch, fh], force=True)
+
+
+# ============================================================================
+# GLOBAL STATE FOR REPORT TRACKING
+# ============================================================================
+
+unique_urls = set()  # Unique URLs crawled
+url_to_word_count = {}  # Word count per URL
+all_words = []  # All words from all pages for frequency analysis
+longest_page_url = ""
+longest_page_count = 0
+subdomain_urls = defaultdict(set)  # Store unique URLs per subdomain
+
+# Similarity detection tracking
+url_to_word_vector = {}  # Store word vectors (TF-IDF) per URL
+document_frequencies = defaultdict(int)  # Track how many docs contain each word
+total_documents = 0
+exact_content_hashes = set()  # Store exact content hashes for duplicate detection
+
+# Stopwords for filtering
+STOPWORDS = {
+    'the', 'be', 'to', 'of', 'and', 'a', 'in', 'that', 'have', 'i',
+    'it', 'for', 'not', 'on', 'with', 'he', 'as', 'you', 'do', 'at',
+    'this', 'but', 'his', 'by', 'from', 'they', 'we', 'say', 'her', 'she',
+    'or', 'an', 'will', 'my', 'one', 'all', 'would', 'there', 'their',
+    'what', 'so', 'up', 'out', 'if', 'about', 'who', 'get', 'which', 'go',
+    'me', 'when', 'make', 'can', 'like', 'time', 'no', 'just', 'him', 'know',
+    'take', 'people', 'into', 'year', 'your', 'good', 'some', 'could', 'them',
+    'see', 'other', 'than', 'then', 'now', 'look', 'only', 'come', 'its', 'over',
+    'think', 'also', 'back', 'after', 'use', 'two', 'how', 'our', 'work', 'first',
+    'well', 'way', 'even', 'new', 'want', 'because', 'any', 'these', 'give', 'day',
+    'most', 'us', 'are', 'had', 'been', 'were', 'being', 'have', 'has', 'had'
+}
+
+# ============================================================================
+# CONFIGURATION FUNCTIONS
+# ============================================================================
+
+stop_words = set()   # Used for finding most frequent words
+word_counter = Counter()    # Tracks word frequency across all pages
+
+LONGEST_PAGE = {"url": None, "count": 0}   #Track the longest page in terms of the number of words
+SEEN = set() ##global set for already seen url
+
+def get_allowed_domains():
+    """
+    Load allowed domains from config.ini file
+    """
+    config = configparser.ConfigParser()
+    config.read('config.ini')
+    
+    # Get seed URLs from config
+    seed_urls = config["CRAWLER"]["SEEDURL"].split(",")
+    
+    # Extract base domains from seed URLs (remove www. prefix for subdomain matching)
+    allowed_domains = []
+    for url in seed_urls:
+        url = url.strip()
+        if url:
+            parsed = urlparse(url)
+            domain = parsed.netloc.lower()
+            if domain:
+                # Remove www. prefix to allow subdomain matching
+                if domain.startswith('www.'):
+                    domain = domain[4:]  # Remove 'www.'
+                if domain and domain not in allowed_domains:
+                    allowed_domains.append(domain)
+    
+    return allowed_domains
+
+# ============================================================================
+# TRAP DETECTION FUNCTIONS
+# ============================================================================
+
+def is_infinite_trap(url):
+    """
+    Detect infinite traps (URLs that lead to infinite loops)
+    """
+    try:
+        parsed = urlparse(url)
+        
+        # Check for session IDs and dynamic parameters that change
+        query_params_list = parse_qs(parsed.query)
+        for param, values in query_params_list.items():
+            param_lower = param.lower()
+            # Session-like parameters
+            if any(session_word in param_lower for session_word in 
+                   ['session', 'sid', 'jsessionid', 'phpsessid', 'aspsessionid']):
+                return True
+            
+            # Dynamic content parameters
+            if any(dynamic_word in param_lower for dynamic_word in 
+                   ['timestamp', 'time', 'random', 'cache', 'nocache', 'refresh']):
+                return True
+        
+        # Check for excessive query parameters (potential trap)
+        if len(query_params_list) > 5:
+            return True
+        
+        # Check for URL patterns that might be traps
+        path = parsed.path.lower()
+        
+        # Calendar/date-based traps
+        if re.search(r'/(\d{4})/(\d{1,2})/(\d{1,2})', path):
+            return True
+        if re.search(r'/(/day/\d{4})/(\d{1,2})/(\d{1,2})', path):
+            return True
+        # Pagination traps (excessive page numbers)
+        if re.search(r'/page/\d{3,}', path):
+            return True
+        
+        # Search result traps
+        if '/search' in path and len(query_params_list) > 3:
+            return True
+        
+        # Check for excessive path depth
+        path_parts = [p for p in path.split('/') if p]
+        if len(path_parts) > 6:  # Too deep
+            return True
+        
+        # Check for suspicious file extensions in path
+        suspicious_extensions = ['.php', '.asp', '.jsp', '.cgi']
+        if any(path.endswith(ext) for ext in suspicious_extensions):
+            return True
+        
+        # Check for URL shorteners or redirects
+        redirect_domains = ['bit.ly', 'tinyurl.com', 'goo.gl', 't.co', 'ow.ly']
+        if parsed.netloc.lower() in redirect_domains:
+            return True
+        
+        # Check for admin/private areas
+        private_paths = ['/admin', '/private', '/internal', '/secure', '/login', '/logout']
+        if any(private_path in path for private_path in private_paths):
+            return True
+        
+        return False
+        
+    except Exception as e:
+        print(f"Error checking infinite trap for {url}: {e}")
+        return False
+
+# ============================================================================
+# CONTENT QUALITY DETECTION FUNCTIONS
+# ============================================================================
+
+def is_dead_url(resp):
+    """
+    Detect dead URLs that return 200 but no useful data
+    """
+    try:
+        if resp.status != 200:
+            return True
+        
+        if not resp.raw_response or not resp.raw_response.content:
+            return True
+        
+        content = resp.raw_response.content
+        
+        # Check for very small content
+        if len(content) < 100:  # Less than 100 bytes
+            return True
+        
+        # Check for error pages that return 200
+        content_str = content.decode('utf-8', errors='ignore').lower()
+        error_indicators = [
+            'page not found', '404', 'not found', 'error', 'oops',
+            'something went wrong', 'access denied', 'forbidden'
+        ]
+        
+        if any(indicator in content_str for indicator in error_indicators):
+            return True
+        
+        return False
+        
+    except Exception as e:
+        print(f"Error checking dead URL: {e}")
+        return True
+
+def is_large_file_with_low_value(url, content):
+    """
+    Detect very large files with low information value
+    """
+    try:
+        if not content:
+            return False
+        
+        content_size = len(content)
+        
+        # Check file size (larger than 1MB)
+        if content_size > 1024 * 1024:  # 1MB
+            # Check if it's a binary file or has low text content
+            try:
+                content_str = content.decode('utf-8', errors='ignore')
+                text_ratio = len(content_str) / content_size
+                
+                # If less than 10% is readable text, it's likely a binary file
+                if text_ratio < 0.1:
+                    return True
+                    
+            except:
+                return True
+        
+        # Check for very large HTML files (more than 500KB)
+        if content_size > 500 * 1024:  # 500KB
+            soup = BeautifulSoup(content, "html.parser")
+            text_content = soup.get_text()
+            
+            # If text content is less than 20% of total size, low value
+            if len(text_content) / content_size < 0.2:
+                return True
+        
+        return False
+        
+    except Exception as e:
+        print(f"Error checking large file for {url}: {e}")
+        return False
+
+def has_high_textual_content(content):
+    """
+    Check if page has high textual information content
+    Combines low info detection and high quality checks
+    """
+    try:
+        if not content:
+            return False
+        
+        soup = BeautifulSoup(content, "html.parser")
+        
+        # Remove non-content elements
+        for script in soup(["script", "style", "nav", "header", "footer"]):
+            script.decompose()
+        
+        # Get text content
+        text_content = soup.get_text()
+        
+        # Check for minimum text content (< 200 chars is low info)
+        if len(text_content.strip()) < 200:
+            return False
+        
+        # Simple word count check (words of 3+ characters)
+        words = re.findall(r'\b[a-zA-Z]{3,}\b', text_content.lower())
+        if len(words) < 100:  # Need at least 100 words
+            return False
+        
+        # Look for content-rich elements
+        content_elements = soup.find_all(['article', 'main', 'div', 'section', 'p'])
+        if len(content_elements) < 3:  # Need at least some structure
+            return False
+        
+        return True
+        
+    except Exception as e:
+        print(f"Error checking textual content: {e}")
+        return False
+
+# ============================================================================
+# TEXT PROCESSING FUNCTIONS
+# ============================================================================
+
+def extract_words_from_text(text):
+    """
+    Extract words from text, filtering stopwords
+    """
+    words = re.findall(r'\b[a-zA-Z]{3,}\b', text.lower())
+    return [w for w in words if w not in STOPWORDS]
+
+# ============================================================================
+# SIMILARITY DETECTION FUNCTIONS (FROM SCRATCH - NO LIBRARIES)
+# ============================================================================
+
+def cosine_similarity(vec1, vec2):
+    """
+    Compute cosine similarity between two vectors
+    cosine = (A · B) / (||A|| * ||B||)
+    
+    Implemented from scratch without any libraries (pure Python math)
+    """
+    # Get dot product (A · B)
+    dot_product = 0.0
+    for word in vec1:
+        if word in vec2:
+            dot_product += vec1[word] * vec2[word]
+    
+    # Compute magnitudes ||A|| and ||B||
+    magnitude1 = sum(val ** 2 for val in vec1.values()) ** 0.5
+    magnitude2 = sum(val ** 2 for val in vec2.values()) ** 0.5
+    
+    # Avoid division by zero
+    if magnitude1 == 0 or magnitude2 == 0:
+        return 0.0
+    
+    # Cosine similarity
+    return dot_product / (magnitude1 * magnitude2)
+
+def check_exact_similarity(content):
+    """
+    Check for exact duplicate content using hash
+    
+    Methodology:
+    1. Extract text content from HTML
+    2. Remove HTML markup, scripts, styles, navigation
+    3. Create hash of the cleaned text
+    4. Compare with previously seen hashes
+    
+    Returns True if exact duplicate found
+    """
+    global exact_content_hashes
+    
+    try:
+        soup = BeautifulSoup(content, "html.parser")
+        
+        # Remove all non-content elements
+        for script in soup(["script", "style", "nav", "header", "footer", "iframe", "noscript"]):
+            script.decompose()
+        
+        # Get clean text content
+        text_content = soup.get_text().strip().lower()
+        
+        # Create hash of the text
+        content_hash = hash(text_content)
+        
+        # Check if we've seen this exact content before
+        if content_hash in exact_content_hashes:
+            return True
+        
+        # Add to seen hashes
+        exact_content_hashes.add(content_hash)
+        
+        return False
+        
+    except Exception as e:
+        print(f"Error checking exact similarity: {e}")
+        return False
+
+def compute_tf(word_counts):
+    """
+    Compute Term Frequency (TF) vector from word counts
+    TF = count(word) / total_words
+    
+    This normalizes word counts by total words in document
+    """
+    total_words = sum(word_counts.values())
+    if total_words == 0:
+        return {}
+    return {word: count / total_words for word, count in word_counts.items()}
+
+def compute_idf(word, total_docs, doc_freq):
+    """
+    Compute Inverse Document Frequency (IDF)
+    IDF = log(total_documents / document_frequency)
+    
+    Uses natural log for computational efficiency
+    """
+    import math
+    if doc_freq == 0:
+        return 0.0
+    # Standard IDF formula: log(N / df)
+    idf_ratio = total_docs / doc_freq
+    # Use log base e for computation
+    return math.log(idf_ratio)
+
+def compute_tfidf_vector(word_counts):
+    """
+    Compute TF-IDF vector for a document
+    TF-IDF = TF * IDF
+    
+    Combines Term Frequency with Inverse Document Frequency
+    to weight important words higher
+    """
+    global total_documents, document_frequencies
+    
+    # Compute TF first
+    tf_vector = compute_tf(word_counts)
+    tfidf_vector = {}
+    
+    for word, tf_value in tf_vector.items():
+        # Get IDF for this word based on how many documents contain it
+        doc_freq = document_frequencies.get(word, 0)
+        idf_value = compute_idf(word, total_documents, doc_freq) if doc_freq > 0 else 0.0
+        
+        # TF-IDF = TF * IDF
+        tfidf_vector[word] = tf_value * idf_value
+    
+    return tfidf_vector
+
+def check_near_similarity(url, word_counts):
+    """
+    Check for near-duplicate pages using TF-IDF and cosine similarity
+    
+    Methodology:
+    1. Compute TF-IDF vector for current document
+    2. Compare with all previous documents using cosine similarity
+    3. If similarity > 90%, mark as near-duplicate
+    
+    Returns True if this page is similar (>90% cosine similarity) to any previously crawled page
+    """
+    global url_to_word_vector, total_documents, document_frequencies
+    
+    try:
+        # Compute TF-IDF vector for THIS document BEFORE updating frequencies
+        tfidf_vector = compute_tfidf_vector(word_counts)
+        
+        # Check cosine similarity with all previous documents
+        for existing_url, existing_vector in url_to_word_vector.items():
+            if existing_url == url:  # Skip itself
+                continue
+            
+            # Compute cosine similarity between vectors
+            similarity = cosine_similarity(tfidf_vector, existing_vector)
+            
+            # If similarity > 90%, consider it a near-duplicate
+            if similarity > 0.90:
+                print(f" Near-duplicate detected (similarity: {similarity:.2%}): {url}")
+                return True
+        
+        # If not a duplicate, add this document to tracking
+        # Update document frequencies for future comparisons
+        unique_words = set(word_counts.keys())
+        for word in unique_words:
+            document_frequencies[word] += 1
+        total_documents += 1
+        
+        # Store the TF-IDF vector for future comparisons
+        url_to_word_vector[url] = tfidf_vector
+        
+        return False
+        
+    except Exception as e:
+        print(f"Error checking near similarity: {e}")
+        return False
+
+# ============================================================================
+# REPORT FUNCTIONS
+# ============================================================================
+
+def update_report(url, content):
+    """
+    Update report tracking with new URL and content
+    """
+    global unique_urls, url_to_word_count, longest_page_url, longest_page_count, subdomain_urls, all_words
+    
+    # Add to unique URLs
+    unique_urls.add(url)
+    
+    # Extract and count words
+    try:
+        soup = BeautifulSoup(content, "html.parser")
+        for script in soup(["script", "style", "nav", "header", "footer"]):
+            script.decompose()
+        text_content = soup.get_text()
+        words = extract_words_from_text(text_content)
+        word_count = len(words)
+        
+        # Track word count
+        url_to_word_count[url] = word_count
+        
+        # Update longest page
+        if word_count > longest_page_count:
+            longest_page_url = url
+            longest_page_count = word_count
+        
+        # Add words to global list (for frequency analysis)
+        all_words.extend(words)
+        
+        # Track subdomain - add this URL to subdomain's set
+        parsed = urlparse(url)
+        subdomain = parsed.netloc.lower()
+        subdomain_urls[subdomain].add(url)
+        
+    except Exception:
+        pass  # Silently fail if extraction fails
+    
+    # Save report periodically (every 50 URLs)
+    if len(unique_urls) % 50 == 0:
+        save_report_json()
+
+def has_similar_content(url, content):
+    """
+    Check if page has similar content to already crawled pages
+    Uses both exact and near-similarity detection
+    
+    Returns True if page should be rejected due to similarity
+    """
+    global url_to_word_vector, document_frequencies, total_documents
+    
+    try:
+        # First check for EXACT duplicates using hash
+        if check_exact_similarity(content):
+            print(f" Exact duplicate detected (hash): {url}")
+            return True
+        
+        # Then check for NEAR-duplicates using TF-IDF + cosine similarity
+        soup = BeautifulSoup(content, "html.parser")
+        for script in soup(["script", "style", "nav", "header", "footer"]):
+            script.decompose()
+        text_content = soup.get_text()
+        words = extract_words_from_text(text_content)
+        
+        # Create word count dictionary for TF-IDF
+        word_counts = Counter(words)
+        
+        # Check near similarity using TF-IDF + cosine similarity
+        if check_near_similarity(url, word_counts):
+            print(f" Near-duplicate detected (TF-IDF + cosine): {url}")
+            return True
+        
+        return False
+        
+    except Exception as e:
+        print(f"Error checking similar content: {e}")
+        return False
+
+def save_report_json(filename="crawl_report.json"):
+    """
+    Save current report data to JSON file
+    """
+    global unique_urls, url_to_word_count, longest_page_url, longest_page_count, subdomain_urls, all_words
+    
+    # Get top 50 most common words
+    word_freq = Counter(all_words)
+    top_50_words = [(word, count) for word, count in word_freq.most_common(50)]
+    
+    # Get subdomains in alphabetical order with counts
+    subdomain_list = [(subdomain, len(urls)) for subdomain, urls in sorted(subdomain_urls.items())]
+    
+    report = {
+        "unique_pages_count": len(unique_urls),
+        "longest_page": {
+            "url": longest_page_url,
+            "word_count": longest_page_count
+        },
+        "top_50_words": top_50_words,
+        "subdomains": subdomain_list
+    }
+    
+    try:
+        with open(filename, 'w') as f:
+            json.dump(report, f, indent=2)
+    except Exception as e:
+        print(f"Error saving report: {e}")
+
+# ============================================================================
+# MAIN SCRAPER FUNCTIONS
+# ============================================================================
+
+def scraper(url, resp):
+    """
+    Main scraper function with comprehensive trap detection and content analysis
+    """
+    try:
+        # Check if response is valid
+        if resp.status != 200:
+            return []
+        
+        # Check for dead URLs
+        if is_dead_url(resp):
+            print(f" Dead URL detected: {url}")
+            return []
+        
+        # Get content for analysis
+        content = resp.raw_response.content if resp.raw_response else None
+        
+        # Check for large files with low value
+        if is_large_file_with_low_value(url, content):
+            print(f" Large file with low value detected: {url}")
+            return []
+        
+        # Check for high textual content (only crawl pages with good content)
+        if not has_high_textual_content(content):
+            print(f" Low textual content detected: {url}")
+            return []
+        
+        # Check for similar content (exact and near-duplicates using TF-IDF + cosine similarity)
+        if has_similar_content(url, content):
+            return []
+        # Update report tracking with this URL
+        update_report(url, content)
+        
+        # Tracks frequency of words 
+        count_page_words_frequency(resp)
+
+        # Extract links from the page
+        links = extract_next_links(url, resp)
+        valid_links = []
+        
+        for link in links:
+            # Check if URL is valid (domain, file extensions, etc.)
+            if not is_valid(link):
+                continue
+            
+            # Check for infinite traps
+            if is_infinite_trap(link):
+                continue
+            
+            valid_links.append(link)
+        
+        return valid_links
+        
+    except Exception as e:
+        print(f" Error in scraper for {url}: {e}")
+        return []
+
+def load_stopwords(filename="stopwords.txt"):
+    """
+    Load stopwords from stored file
+    Used for : 50 most common words
+    """
+    stopwords = set()
+    try:
+        with open(filename, "r", encoding="utf-8") as f:
+            for line in f:
+                word = line.strip().lower()
+                if word:
+                    stopwords.add(word)
+    except FileNotFoundError:
+        print(f"Warning: stopwords file '{filename}' not found.")
+    return stopwords
+
+def visible_text_from_soup(soup: BeautifulSoup) -> str:
+    
+    # Drop non-content tags
+    # Remove JS/CSS/inert markup, Cuts menus/footers
+    for t in soup(["script","style","noscript","template","svg","canvas", "nav", "header", "footer"]):
+        t.decompose()
+
+    # drop comments
+    for c in soup.find_all(string=lambda s: isinstance(s, Comment)):
+        c.extract()
+
+    # drop hidden elements (non-visible)
+    for el in soup.select('[hidden], [aria-hidden="true"], [style*="display:none"], [style*="visibility:hidden"]'):
+        el.decompose()
+
+    # Get visible text
+    text = soup.get_text(" ", strip=True)
+    text = text.lower()
+    return text
+
+def count_words(text: str) -> int:
+    stop_words = load_stopwords()
+    words = re.findall(r"[A-Za-z0-9]+", text)
+    # goes through found words and if not a stop word adds it to global counter with +1 to its frequency
+    for word in words:
+        if word not in stop_words:
+            word_counter[word] += 1
+    return len(words)
+
+def update_longest(url: str, count: int) -> None:
+    if count > LONGEST_PAGE["count"]:
+        LONGEST_PAGE["url"] = url
+        LONGEST_PAGE["count"] = count
+        logging.info(f"longest page: {url}") 
+        logging.info(f"longest count:  {count}")
+
+def extract_next_links(url, resp):
+    # Implementation required.
+    # url: the URL that was used to get the page
+    # resp.url: the actual url of the page
+    # resp.status: the status code returned by the server. 200 is OK, you got the page. Other numbers mean that there was some kind of problem.
+    # resp.error: when status is not 200, you can check the error here, if needed.
+    # resp.raw_response: this is where the page actually is. More specifically, the raw_response has two parts:
+    #         resp.raw_response.url: the url, again
+    #         resp.raw_response.content: the content of the page!
+    # Return a list with the hyperlinks (as strings) scrapped from resp.raw_response.content
+    links = []
+    save_top_words_to_file("top_words.txt", 50)
+
+    # Check if response is valid
+    if resp.status != 200 or resp.raw_response is None or resp.raw_response.content is None:
+        return links
+    
+    try:
+        # Parse HTML content
+        soup = BeautifulSoup(resp.raw_response.content, "html.parser")
+        
+        # count word for the page
+        visible_text = visible_text_from_soup(soup)
+        word_count = count_words(visible_text)
+        update_longest(url, word_count)
+
+        # Find all anchor tags with href attributes
+        for a in soup.find_all("a", href=True):
+            href = a.get("href")
+            
+            # Skip non-web links
+            if href.startswith(("mailto:", "javascript:", "tel:")):
+                continue
+            
+            # Convert relative URLs to absolute URLs
+            abs_url = urljoin(resp.url, href)
+            
+            # Remove fragment part (everything after #)
+            abs_url, _ = urldefrag(abs_url)
+            
+            links.append(abs_url)
+            
+    except Exception as e:
+        print(f"Error extracting links from {url}: {e}")
+        return links
+    
+    # Remove duplicates while preserving order
+    return list(dict.fromkeys(links))
+
+# ALLOWED_DOMAIN = ("ics.uci.edu", "cs.uci.edu", "informatics.uci.edu", "stat.uci.edu")
+
+# def domain_range(host: str) -> bool:
+#     if not host:
+#         return False
+#     host = host.lower().rstrip(".")
+    
+#     for d in ALLOWED_DOMAIN:
+#         #if any domain or subdomain match return true
+#         if host == d or host.endswith("." + d):
+#             return True
+#     return False
+
+def canonicalize_trailing_slash(u: str) -> str:
+    p = urlparse(u)
+    path = p.path or "/"
+    if path != "/" and path.endswith("/"):
+        #remove the trailing slash
+        path = path[:-1]
+    p = p._replace(path=path)
+    return urlunparse(p)
+
+def is_valid(url):
+    # Decide whether to crawl this url or not. 
+    # If you decide to crawl it, return True; otherwise return False.
+    # There are already some conditions that return False.
+    
+    #Canonicalize the url by removing the trailing slash
+    # to make links https://ics.uci.edu/accessibility-statement/
+    # and https://ics.uci.edu/accessibility-statement become the same link
+    url = canonicalize_trailing_slash(url)
+    
+    try:
+        parsed = urlparse(url)
+        if parsed.scheme not in set(["http", "https"]):
+            return False
+        
+        # Check if URL is within allowed domains from config.ini
+        allowed_domains = get_allowed_domains()
+        
+        domain = parsed.netloc.lower()
+        if not any(domain.endswith(d) for d in allowed_domains):
+            return False
+        
+        # Check for unwanted file extensions
+        path = parsed.path.lower()
+        if re.match(
+            r".*\.(css|js|bmp|gif|jpe?g|ico"
+            + r"|png|tiff?|mid|mp2|mp3|mp4"
+            + r"|wav|avi|mov|mpeg|mpg|ram|m4v|mkv|ogg|ogv|pdf"
+            + r"|ps|eps|tex|ppt|pptx|doc|docx|xls|xlsx|names"
+            + r"|data|dat|exe|bz2|tar|msi|bin|7z|psd|dmg|iso"
+            + r"|epub|dll|cnf|tgz|sha1"
+            + r"|thmx|mso|arff|rtf|jar|csv"
+            + r"|docs"
+            + r"|rm|smil|wmv|swf|wma|zip|rar|gz)$", path):
+            return False
+        
+        # Check for unwanted paths
+        if any(s in path for s in ["/calendar", "/feed", "/tag/"]):
+            return False
+        
+        # Check for known crawler traps from community
+        if any(trap in path.lower() for trap in [
+            "/events/",  # isg.ics.uci.edu/events/*
+            "ical",      # Calendar traps
+            "tribe",     # Tribe-related traps
+            "/pix/"      # ~eppstein/pix (extensive photos)
+        ]):
+            return False
+        
+        # Check domain for known trap subdomains
+        if any(trap_domain in domain.lower() for trap_domain in [
+            "wics.ics",  # wics.ics subdomain
+            "ngs.ics",
+            "grape.ics"  # grape.ics subdomain
+        ]):
+            return False
+        
+        # Check for unwanted query parameters
+        query = parsed.query.lower()
+        if any(p in query for p in ["replytocom=", "format=amp", "ical=1"]):
+            return False
+        
+        if "/events/" in path and ("/day/" in path or "/month/" in path):
+            return False
+        # # exclude the url that end with "ical=1" which is calendar   
+        # if parsed.query.lower() == "ical=1":
+        #     return False
+        if url in SEEN:
+            return False
+        else:
+            SEEN.add(url)
+        logging.info(f"SEEN url: {url}")
+        return True
+
+    except (TypeError, ValueError) as e:
+        print(f"Error parsing URL {url}: {e}")
+        return False
+
+def get_all_crawled_urls():
+    """
+    Return a list of all URLs that have been crawled
+    """
+    return crawled_urls.copy()
+
+def print_crawled_urls():
+    """
+    Print all crawled URLs
+    """
+    print(f"\n ALL CRAWLED URLs ({len(crawled_urls)} total):")
+    print("="*60)
+    for i, url in enumerate(crawled_urls, 1):
+        print(f"{i:3d}. {url}")
+    print("="*60)
+
+def reset_crawled_urls():
+    """
+    Reset the list of crawled URLs
+    """
+    global crawled_urls
+    crawled_urls.clear()
+    print(" Crawled URLs list reset")
+
+def get_unique_crawled_urls():
+    """
+    Return unique crawled URLs (removes duplicates)
+    """
+    unique_urls = list(dict.fromkeys(crawled_urls))  # Preserves order
+    return unique_urls
+
+def print_unique_crawled_urls():
+    """
+    Print unique crawled URLs
+    """
+    unique_urls = get_unique_crawled_urls()
+    print(f"\n🔗 UNIQUE CRAWLED URLs ({len(unique_urls)} unique out of {len(crawled_urls)} total):")
+    print("="*60)
+    for i, url in enumerate(unique_urls, 1):
+        print(f"{i:3d}. {url}")
+    print("="*60)
+
+def save_all_urls_to_file(filename="all_crawled_urls.txt"):
+    """
+    Save all crawled URLs to a text file
+    """
+    try:
+        with open(filename, 'w', encoding='utf-8') as f:
+            f.write(f"ALL CRAWLED URLs ({len(crawled_urls)} total)\n")
+            f.write("="*60 + "\n")
+            for i, url in enumerate(crawled_urls, 1):
+                f.write(f"{i:3d}. {url}\n")
+            f.write("="*60 + "\n")
+        print(f" All crawled URLs saved to: {filename}")
+    except Exception as e:
+        print(f" Error saving all URLs to file: {e}")
+
+def save_unique_urls_to_file(filename="unique_crawled_urls.txt"):
+    """
+    Save unique crawled URLs to a text file
+    """
+    try:
+        unique_urls = get_unique_crawled_urls()
+        with open(filename, 'w', encoding='utf-8') as f:
+            f.write(f"UNIQUE CRAWLED URLs ({len(unique_urls)} unique out of {len(crawled_urls)} total)\n")
+            f.write("="*60 + "\n")
+            for i, url in enumerate(unique_urls, 1):
+                f.write(f"{i:3d}. {url}\n")
+            f.write("="*60 + "\n")
+        print(f" Unique crawled URLs saved to: {filename}")
+    except Exception as e:
+        print(f" Error saving unique URLs to file: {e}")
+
+def save_seen_url(filename = "unique_seen_url.txt"):
+    # total_count = None
+    # snapshot = sorted(SEEN, key=lambda u: (lambda p: (p.netloc, p.path, p.query))(urlsplit(u)))
+    # total = total_count if total_count is not None else len(snapshot)
+    with open(filename, 'w', encoding='utf-8') as f:
+        f.write(f"UNIQUE CRAWLED URLs ({len(SEEN)} unique out of {len(crawled_urls)} total)\n")
+        f.write("="*60 + "\n")
+        for i, url in enumerate(SEEN, 1):
+            f.write(f"{i:3d}. {url}\n")
+        f.write("="*60 + "\n")
+    print(f" Unique crawled URLs saved to: {filename}")
+
+def save_top_words_to_file(filename="top_words.txt", n=50):
+    """
+    Save the n most common words to text file.
+    """
+    try:
+        with open(filename, "w", encoding="utf-8") as f:
+            f.write(f"The longest page is {LONGEST_PAGE['url']}\n")
+            f.write(f"The longest page has {LONGEST_PAGE['count']} words\n")
+            f.write(f"Top {n} Most Common Words (excluding stopwords)\n")
+            f.write("=" * 50 + "\n")
+            for word, count in word_counter.most_common(n):
+                f.write(f"{word:<20} {count}\n")
+    except Exception as e:
+        print(f"Error saving top words: {e}")
+
+
+def save_crawl_results():
+    """
+    Save both all URLs and unique URLs to text files
+    """
+    print("\n Saving crawl results to files...")
+    save_all_urls_to_file()
+    save_unique_urls_to_file()
+    save_seen_url()
+    save_top_words_to_file("top_words.txt", 50)
+    print(" Crawl results saved successfully!")
+
+
+def reset_all_tracking():
+    """
+    Reset all tracking data for a fresh start
+    """
+    global crawled_urls, url_patterns, query_params, path_depth, session_tracker
+    global domain_last_crawl, page_content_hashes, url_visit_count
+    
+    crawled_urls.clear()
+    url_patterns.clear()
+    query_params.clear()
+    path_depth.clear()
+    session_tracker.clear()
+    domain_last_crawl.clear()
+    page_content_hashes.clear()
+    url_visit_count.clear()
+    
+    print(" All tracking data reset")
+
+def get_crawl_statistics():
+    """
+    Get comprehensive crawl statistics
+    """
+    unique_urls = get_unique_crawled_urls()
+    
+    stats = {
+        'total_urls': len(crawled_urls),
+        'unique_urls': len(unique_urls),
+        'duplicate_rate': (len(crawled_urls) - len(unique_urls)) / len(crawled_urls) if crawled_urls else 0,
+        'domains_crawled': len(set(urlparse(url).netloc for url in crawled_urls)),
+        'avg_path_depth': sum(path_depth.values()) / len(path_depth) if path_depth else 0,
+        'most_common_patterns': Counter(url_patterns).most_common(5),
+        'most_common_params': Counter(query_params).most_common(5),
+        'politeness_delay': get_politeness_delay()
+    }
+    
+    return stats
+
+def print_crawl_statistics():
+    """
+    Print comprehensive crawl statistics
+    """
+    stats = get_crawl_statistics()
+    
+    print("\n" + "="*70)
+    print(" COMPREHENSIVE CRAWL STATISTICS")
+    print("="*70)
+    
+    print(f" URL Statistics:")
+    print(f"   Total URLs crawled: {stats['total_urls']}")
+    print(f"   Unique URLs: {stats['unique_urls']}")
+    print(f"   Duplicate rate: {stats['duplicate_rate']:.2%}")
+    print(f"   Domains crawled: {stats['domains_crawled']}")
+    
+    print(f"\n Path Analysis:")
+    print(f"   Average path depth: {stats['avg_path_depth']:.1f}")
+    
+    print(f"\n Most Common URL Patterns:")
+    for pattern, count in stats['most_common_patterns']:
+        if count > 1:
+            print(f"   {pattern}: {count} occurrences")
+    
+    print(f"\n Most Common Query Parameters:")
+    for param, count in stats['most_common_params']:
+        print(f"   {param}: {count} occurrences")
+    
+    print(f"\n Politeness Settings:")
+    print(f"   Delay between requests: {stats['politeness_delay']}s")
+    
     print("="*70)